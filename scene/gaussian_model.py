--- conflicted
+++ resolved
@@ -9,40 +9,19 @@
 # For inquiries contact  george.drettakis@inria.fr
 #
 
-<<<<<<< HEAD
-import torch
-import numpy as np
-from utils.general_utils import (
-    inverse_sigmoid,
-    get_expon_lr_func,
-    build_rotation,
-    get_const_lr_func,
-)
-from torch import nn
-=======
->>>>>>> 9395917f
 import os
 
 import kiui
 import numpy as np
-import open3d as o3d
-import torch
+from utils.general_utils import inverse_sigmoid, get_expon_lr_func, build_rotation, get_const_lr_func
+from torch import nn
+import os
+from utils.system_utils import mkdir_p
 from plyfile import PlyData, PlyElement
 from simple_knn._C import distCUDA2
-<<<<<<< HEAD
 from utils.graphics_utils import BasicPointCloud
-from utils.general_utils import (
-    strip_symmetric,
-    build_scaling_rotation,
-    get_minimum_axis,
-    flip_align_view,
-)
+from utils.general_utils import strip_symmetric, build_scaling_rotation, get_minimum_axis, flip_align_view
 import open3d as o3d
-=======
-from torch import nn
-from scene.mesh import Mesh
-
->>>>>>> 9395917f
 from scene.NVDIFFREC import create_trainable_env_rnd, load_env
 from utils.general_utils import (
     build_rotation,
@@ -59,13 +38,6 @@
 from utils.system_utils import mkdir_p
 from utils.mesh_utils import clean_mesh, decimate_mesh
 
-<<<<<<< HEAD
-
-class GaussianModel:
-    def __init__(
-        self, sh_degree: int, brdf_dim: int, brdf_mode: str, brdf_envmap_res: int
-    ):
-=======
 def gaussian_3d_coeff(xyzs, covs):
     # xyzs: [N, 3]
     # covs: [N, 6]
@@ -89,23 +61,17 @@
 
 
 class GaussianModel:
-    def __init__(self, sh_degree: int, brdf_dim: int, brdf_mode: str, brdf_envmap_res: int):
->>>>>>> 9395917f
+    def __init__(self, sh_degree : int, brdf_dim : int, brdf_mode : str, brdf_envmap_res: int):
+
         def build_covariance_from_scaling_rotation(scaling, scaling_modifier, rotation):
             L = build_scaling_rotation(scaling_modifier * scaling, rotation)
             actual_covariance = L @ L.transpose(1, 2)
             symm = strip_symmetric(actual_covariance)
             return symm
 
-        if (brdf_dim >= 0 and sh_degree >= 0) or (brdf_dim < 0 and sh_degree < 0):
-<<<<<<< HEAD
-            raise Exception(
-                "Please provide exactly one of either brdf_dim or sh_degree!"
-            )
-=======
-            raise Exception("Please provide exactly one of either brdf_dim or sh_degree!")
->>>>>>> 9395917f
-        self.brdf = brdf_dim >= 0
+        if (brdf_dim>=0 and sh_degree>=0) or (brdf_dim<0 and sh_degree<0):
+            raise Exception('Please provide exactly one of either brdf_dim or sh_degree!')
+        self.brdf = brdf_dim>=0
 
         self.active_sh_degree = 0
         self.max_sh_degree = sh_degree
@@ -180,36 +146,21 @@
     @property
     def get_opacity(self):
         return self.opacity_activation(self._opacity)
-
-    def get_covariance(self, scaling_modifier=1):
-<<<<<<< HEAD
-        return self.covariance_activation(
-            self.get_scaling, scaling_modifier, self._rotation
-        )
-=======
+    
+    def get_covariance(self, scaling_modifier = 1):
         return self.covariance_activation(self.get_scaling, scaling_modifier, self._rotation)
->>>>>>> 9395917f
 
     def get_normal(self, dir_pp_normalized=None, return_delta=False):
         normal_axis = self.get_minimum_axis
         normal_axis = normal_axis
         normal_axis, positive = flip_align_view(normal_axis, dir_pp_normalized)
-        delta_normal1 = self._normal  # (N, 3)
-        delta_normal2 = self._normal2  # (N, 3)
-        delta_normal = torch.stack([delta_normal1, delta_normal2], dim=-1)  # (N, 3, 2)
-<<<<<<< HEAD
-        idx = (
-            torch.where(positive, 0, 1).long()[:, None, :].repeat(1, 3, 1)
-        )  # (N, 3, 1)
-        delta_normal = torch.gather(delta_normal, index=idx, dim=-1).squeeze(
-            -1
-        )  # (N, 3)
-=======
-        idx = torch.where(positive, 0, 1).long()[:, None, :].repeat(1, 3, 1)  # (N, 3, 1)
-        delta_normal = torch.gather(delta_normal, index=idx, dim=-1).squeeze(-1)  # (N, 3)
->>>>>>> 9395917f
-        normal = delta_normal + normal_axis
-        normal = normal / normal.norm(dim=1, keepdim=True)  # (N, 3)
+        delta_normal1 = self._normal  # (N, 3) 
+        delta_normal2 = self._normal2 # (N, 3) 
+        delta_normal = torch.stack([delta_normal1, delta_normal2], dim=-1) # (N, 3, 2)
+        idx = torch.where(positive, 0, 1).long()[:,None,:].repeat(1, 3, 1) # (N, 3, 1)
+        delta_normal = torch.gather(delta_normal, index=idx, dim=-1).squeeze(-1) # (N, 3)
+        normal = delta_normal + normal_axis 
+        normal = normal/normal.norm(dim=1, keepdim=True) # (N, 3)
         if return_delta:
             return normal, delta_normal
         else:
@@ -252,56 +203,27 @@
         fused_point_cloud = torch.tensor(np.asarray(pcd.points)).float().cuda()
         if not self.brdf:
             fused_color = RGB2SH(torch.tensor(np.asarray(pcd.colors)).float().cuda())
-<<<<<<< HEAD
-            features = (
-                torch.zeros((fused_color.shape[0], 3, (self.max_sh_degree + 1) ** 2))
-                .float()
-                .cuda()
-            )
-=======
             features = torch.zeros((fused_color.shape[0], 3, (self.max_sh_degree + 1) ** 2)).float().cuda()
->>>>>>> 9395917f
-            features[:, :3, 0] = fused_color
+            features[:, :3, 0 ] = fused_color
             features[:, 3:, 1:] = 0.0
         elif self.brdf_mode == "envmap" and self.brdf_dim == 0:
             fused_color = torch.tensor(np.asarray(pcd.colors)).float().cuda()
-<<<<<<< HEAD
-            features = (
-                torch.zeros((fused_color.shape[0], self.brdf_dim + 3)).float().cuda()
-            )
-=======
             features = torch.zeros((fused_color.shape[0], self.brdf_dim + 3)).float().cuda()
->>>>>>> 9395917f
-            features[:, :3] = fused_color
-            features[:, 3:] = 0.0
-        elif self.brdf_mode == "envmap" and self.brdf_dim > 0:
+            features[:, :3 ] = fused_color
+            features[:, 3: ] = 0.0
+        elif self.brdf_mode=="envmap" and self.brdf_dim>0:
             fused_color = torch.tensor(np.asarray(pcd.colors)).float().cuda()
             features = torch.zeros((fused_color.shape[0], 3)).float().cuda()
-            features[:, :3] = fused_color
-            features[:, 3:] = 0.0
-<<<<<<< HEAD
-            features_rest = (
-                torch.zeros((fused_color.shape[0], 3, (self.brdf_dim + 1) ** 2))
-                .float()
-                .cuda()
-            )
-=======
+            features[:, :3 ] = fused_color
+            features[:, 3: ] = 0.0
             features_rest = torch.zeros((fused_color.shape[0], 3, (self.brdf_dim + 1) ** 2)).float().cuda()
->>>>>>> 9395917f
         else:
             raise NotImplementedError
 
         print("Number of points at initialisation : ", fused_point_cloud.shape[0])
 
-<<<<<<< HEAD
-        dist2 = torch.clamp_min(
-            distCUDA2(torch.from_numpy(np.asarray(pcd.points)).float().cuda()),
-            0.0000001,
-        )
-=======
         dist2 = torch.clamp_min(distCUDA2(torch.from_numpy(np.asarray(pcd.points)).float().cuda()), 0.0000001)
->>>>>>> 9395917f
-        scales = torch.log(torch.sqrt(dist2))[..., None].repeat(1, 3)
+        scales = torch.log(torch.sqrt(dist2))[...,None].repeat(1, 3)
         rots = torch.zeros((fused_point_cloud.shape[0], 4), device="cuda")
         rots[:, 0] = 1
 
@@ -314,87 +236,26 @@
 
         self._xyz = nn.Parameter(fused_point_cloud.requires_grad_(True))
         if not self.brdf:
-<<<<<<< HEAD
-            self._features_dc = nn.Parameter(
-                features[:, :, 0:1].transpose(1, 2).contiguous().requires_grad_(True)
-            )
-            self._features_rest = nn.Parameter(
-                features[:, :, 1:].transpose(1, 2).contiguous().requires_grad_(True)
-            )
+            self._features_dc = nn.Parameter(features[:,:,0:1].transpose(1, 2).contiguous().requires_grad_(True))
+            self._features_rest = nn.Parameter(features[:,:,1:].transpose(1, 2).contiguous().requires_grad_(True))
         else:
-            self._features_dc = nn.Parameter(
-                features[:, :3].contiguous().requires_grad_(True)
-            )
-            if self.brdf_mode == "envmap" and self.brdf_dim == 0:
-                self._features_rest = nn.Parameter(
-                    features[:, 3:].contiguous().requires_grad_(True)
-                )
-            elif self.brdf_mode == "envmap":
-                self._features_rest = nn.Parameter(
-                    features_rest.contiguous().requires_grad_(True)
-                )
-=======
-            self._features_dc = nn.Parameter(features[:, :, 0:1].transpose(1, 2).contiguous().requires_grad_(True))
-            self._features_rest = nn.Parameter(features[:, :, 1:].transpose(1, 2).contiguous().requires_grad_(True))
-        else:
-            self._features_dc = nn.Parameter(features[:, :3].contiguous().requires_grad_(True))
-            if self.brdf_mode == "envmap" and self.brdf_dim == 0:
-                self._features_rest = nn.Parameter(features[:, 3:].contiguous().requires_grad_(True))
-            elif self.brdf_mode == "envmap":
+            self._features_dc = nn.Parameter(features[:,:3].contiguous().requires_grad_(True))
+            if (self.brdf_mode=="envmap" and self.brdf_dim==0):
+                self._features_rest = nn.Parameter(features[:,3:].contiguous().requires_grad_(True))
+            elif self.brdf_mode=="envmap":
                 self._features_rest = nn.Parameter(features_rest.contiguous().requires_grad_(True))
->>>>>>> 9395917f
 
             normals = np.zeros_like(np.asarray(pcd.points, dtype=np.float32))
             normals2 = np.copy(normals)
 
-<<<<<<< HEAD
-            self._normal = nn.Parameter(
-                torch.from_numpy(normals).to(self._xyz.device).requires_grad_(True)
-            )
-            specular_len = 3
-            self._specular = nn.Parameter(
-                torch.zeros(
-                    (fused_point_cloud.shape[0], specular_len), device="cuda"
-                ).requires_grad_(True)
-            )
-            self._roughness = nn.Parameter(
-                self.default_roughness
-                * torch.ones(
-                    (fused_point_cloud.shape[0], 1), device="cuda"
-                ).requires_grad_(True)
-            )
-            self._metallic = nn.Parameter(
-                self.default_metallic
-                * torch.ones(
-                    (fused_point_cloud.shape[0], 1), device="cuda"
-                ).requires_grad_(True)
-            )
-            self._albedo = nn.Parameter(
-                self.default_albedo
-                * torch.ones(
-                    (fused_point_cloud.shape[0], 3), device="cuda"
-                ).requires_grad_(True)
-            )
-            self._normal2 = nn.Parameter(
-                torch.from_numpy(normals2).to(self._xyz.device).requires_grad_(True)
-            )
-=======
             self._normal = nn.Parameter(torch.from_numpy(normals).to(self._xyz.device).requires_grad_(True))
-            specular_len = 3
-            self._specular = nn.Parameter(
-                torch.zeros((fused_point_cloud.shape[0], specular_len), device="cuda").requires_grad_(True)
-            )
-            self._roughness = nn.Parameter(
-                self.default_roughness * torch.ones((fused_point_cloud.shape[0], 1), device="cuda").requires_grad_(True)
-            )
-            self._metallic = nn.Parameter(
-                self.default_metallic * torch.ones((fused_point_cloud.shape[0], 1), device="cuda").requires_grad_(True)
-            )
-            self._albedo = nn.Parameter(
-                self.default_albedo * torch.ones((fused_point_cloud.shape[0], 3), device="cuda").requires_grad_(True)
-            )
+            specular_len = 3 
+            self._specular = nn.Parameter(torch.zeros((fused_point_cloud.shape[0], specular_len), device="cuda").requires_grad_(True))
+            self._roughness = nn.Parameter(self.default_roughness*torch.ones((fused_point_cloud.shape[0], 1), device="cuda").requires_grad_(True))
+            self._metallic = nn.Parameter(self.default_metallic * torch.ones((fused_point_cloud.shape[0], 1), device="cuda").requires_grad_(True))
+            self._albedo = nn.Parameter(self.default_albedo * torch.ones((fused_point_cloud.shape[0], 3), device="cuda").requires_grad_(True))
             self._normal2 = nn.Parameter(torch.from_numpy(normals2).to(self._xyz.device).requires_grad_(True))
->>>>>>> 9395917f
+
 
         self._scaling = nn.Parameter(scales.requires_grad_(True))
         self._rotation = nn.Parameter(rots.requires_grad_(True))
@@ -408,104 +269,27 @@
         self.denom = torch.zeros((self.get_xyz.shape[0], 1), device="cuda")
 
         l = [
-<<<<<<< HEAD
-            {
-                "params": [self._xyz],
-                "lr": training_args.position_lr_init * self.spatial_lr_scale,
-                "name": "xyz",
-            },
-            {
-                "params": [self._features_dc],
-                "lr": training_args.feature_lr,
-                "name": "f_dc",
-            },
-            {
-                "params": [self._features_rest],
-                "lr": training_args.feature_lr / 20.0,
-                "name": "f_rest",
-            },
-            {
-                "params": [self._opacity],
-                "lr": training_args.opacity_lr,
-                "name": "opacity",
-            },
-            {
-                "params": [self._scaling],
-                "lr": training_args.scaling_lr * self.spatial_lr_scale,
-                "name": "scaling",
-            },
-            {
-                "params": [self._rotation],
-                "lr": training_args.rotation_lr,
-                "name": "rotation",
-            },
-=======
-            {"params": [self._xyz], "lr": training_args.position_lr_init * self.spatial_lr_scale, "name": "xyz"},
-            {"params": [self._features_dc], "lr": training_args.feature_lr, "name": "f_dc"},
-            {"params": [self._features_rest], "lr": training_args.feature_lr / 20.0, "name": "f_rest"},
-            {"params": [self._opacity], "lr": training_args.opacity_lr, "name": "opacity"},
-            {"params": [self._scaling], "lr": training_args.scaling_lr * self.spatial_lr_scale, "name": "scaling"},
-            {"params": [self._rotation], "lr": training_args.rotation_lr, "name": "rotation"},
->>>>>>> 9395917f
+            {'params': [self._xyz], 'lr': training_args.position_lr_init*self.spatial_lr_scale, "name": "xyz"},
+            {'params': [self._features_dc], 'lr': training_args.feature_lr, "name": "f_dc"},
+            {'params': [self._features_rest], 'lr': training_args.feature_lr / 20.0, "name": "f_rest"},
+            {'params': [self._opacity], 'lr': training_args.opacity_lr, "name": "opacity"},
+            {'params': [self._scaling], 'lr': training_args.scaling_lr*self.spatial_lr_scale, "name": "scaling"},
+            {'params': [self._rotation], 'lr': training_args.rotation_lr, "name": "rotation"}
         ]
         if self.brdf:
             self._normal.requires_grad_(requires_grad=False)
-            l.extend(
-                [
-                    {
-                        "params": list(self.brdf_mlp.parameters()),
-                        "lr": training_args.brdf_mlp_lr_init,
-                        "name": "brdf_mlp",
-                    },
-<<<<<<< HEAD
-                    {
-                        "params": [self._roughness],
-                        "lr": training_args.roughness_lr,
-                        "name": "roughness",
-                    },
-                    {
-                        "params": [self._specular],
-                        "lr": training_args.specular_lr,
-                        "name": "specular",
-                    },
-                    {
-                        "params": [self._normal],
-                        "lr": training_args.normal_lr,
-                        "name": "normal",
-                    },
-                    {
-                        "params": [self._metallic],
-                        "lr": training_args.metallic_lr,
-                        "name": "metallic",
-                    },
-                    {
-                        "params": [self._albedo],
-                        "lr": training_args.albedo_lr,
-                        "name": "albedo",
-                    },
-=======
-                    {"params": [self._roughness], "lr": training_args.roughness_lr, "name": "roughness"},
-                    {"params": [self._specular], "lr": training_args.specular_lr, "name": "specular"},
-                    {"params": [self._normal], "lr": training_args.normal_lr, "name": "normal"},
-                    {"params": [self._metallic], "lr": training_args.metallic_lr, "name": "metallic"},
-                    {"params": [self._albedo], "lr": training_args.albedo_lr, "name": "albedo"},
->>>>>>> 9395917f
-                ]
-            )
+            l.extend([
+                {'params': list(self.brdf_mlp.parameters()), 'lr': training_args.brdf_mlp_lr_init, "name": "brdf_mlp"},
+                {'params': [self._roughness], 'lr': training_args.roughness_lr, "name": "roughness"},
+                {'params': [self._specular], 'lr': training_args.specular_lr, "name": "specular"},
+                {'params': [self._normal], 'lr': training_args.normal_lr, "name": "normal"},
+                {'params': [self._metallic], 'lr': training_args.metallic_lr, "name": "metallic"},
+                {'params': [self._albedo], 'lr': training_args.albedo_lr, "name": "albedo"},
+            ])
             self._normal2.requires_grad_(requires_grad=False)
-            l.extend(
-                [
-<<<<<<< HEAD
-                    {
-                        "params": [self._normal2],
-                        "lr": training_args.normal_lr,
-                        "name": "normal2",
-                    },
-=======
-                    {"params": [self._normal2], "lr": training_args.normal_lr, "name": "normal2"},
->>>>>>> 9395917f
-                ]
-            )
+            l.extend([
+                {'params': [self._normal2], 'lr': training_args.normal_lr, "name": "normal2"},
+            ])
 
         self.optimizer = torch.optim.Adam(l, lr=0.0, eps=1e-15)
         self.xyz_scheduler_args = get_expon_lr_func(
@@ -528,15 +312,7 @@
         self.denom = torch.zeros((self.get_xyz.shape[0], 1), device="cuda")
 
         l = [
-<<<<<<< HEAD
-            {
-                "params": [self._features_rest],
-                "lr": training_args.feature_lr / 20.0,
-                "name": "f_rest",
-            },
-=======
-            {"params": [self._features_rest], "lr": training_args.feature_lr / 20.0, "name": "f_rest"},
->>>>>>> 9395917f
+            {'params': [self._features_rest], 'lr': training_args.feature_lr / 20.0, "name": "f_rest"},
         ]
 
         self.optimizer = torch.optim.Adam(l, lr=0.0, eps=1e-15)
@@ -556,14 +332,8 @@
         for param_group in self.optimizer.param_groups:
             if param_group["name"] == param:
                 try:
-<<<<<<< HEAD
-                    lr = getattr(
-                        self, f"{param}_scheduler_args", self.brdf_mlp_scheduler_args
-                    )(iteration)
-=======
                     lr = getattr(self, f"{param}_scheduler_args", self.brdf_mlp_scheduler_args)(iteration)
->>>>>>> 9395917f
-                    param_group["lr"] = lr
+                    param_group['lr'] = lr
                     return lr
                 except AttributeError:
                     pass
@@ -572,18 +342,7 @@
         """Learning rate scheduling per step"""
         self._update_learning_rate(iteration, "xyz")
         if self.brdf and not self.fix_brdf_lr:
-<<<<<<< HEAD
-            for param in [
-                "brdf_mlp",
-                "roughness",
-                "specular",
-                "normal",
-                "f_dc",
-                "f_rest",
-            ]:
-=======
-            for param in ["brdf_mlp", "roughness", "specular", "normal", "f_dc", "f_rest"]:
->>>>>>> 9395917f
+            for param in ["brdf_mlp","roughness","specular","normal","f_dc", "f_rest"]:
                 lr = self._update_learning_rate(iteration, param)
 
     def construct_list_of_attributes(self, viewer_fmt=False):
@@ -602,14 +361,8 @@
                 features_rest_len = 45
             elif self.brdf_mode == "envmap" and self.brdf_dim == 0:
                 features_rest_len = self._features_rest.shape[1]
-            elif self.brdf_mode == "envmap":
-<<<<<<< HEAD
-                features_rest_len = (
-                    self._features_rest.shape[1] * self._features_rest.shape[2]
-                )
-=======
-                features_rest_len = self._features_rest.shape[1] * self._features_rest.shape[2]
->>>>>>> 9395917f
+            elif self.brdf_mode=="envmap":
+                features_rest_len = self._features_rest.shape[1]*self._features_rest.shape[2]
             for i in range(features_rest_len):
                 l.append("f_rest_{}".format(i))
         l.append("opacity")
@@ -630,43 +383,10 @@
         mkdir_p(os.path.dirname(path))
 
         xyz = self._xyz.detach().cpu().numpy()
-<<<<<<< HEAD
-        normals = (
-            np.zeros_like(xyz) if not self.brdf else self._normal.detach().cpu().numpy()
-        )
-        normals2 = (
-            self._normal2.detach().cpu().numpy() if (self.brdf) else np.zeros_like(xyz)
-        )
-        f_dc = (
-            self._features_dc.detach()
-            .transpose(1, 2)
-            .flatten(start_dim=1)
-            .contiguous()
-            .cpu()
-            .numpy()
-=======
         normals = np.zeros_like(xyz) if not self.brdf else self._normal.detach().cpu().numpy()
         normals2 = self._normal2.detach().cpu().numpy() if (self.brdf) else np.zeros_like(xyz)
-        f_dc = (
-            self._features_dc.detach().transpose(1, 2).flatten(start_dim=1).contiguous().cpu().numpy()
->>>>>>> 9395917f
-            if not self.brdf
-            else self._features_dc.detach().cpu().numpy()
-        )
-        f_rest = (
-<<<<<<< HEAD
-            self._features_rest.detach()
-            .transpose(1, 2)
-            .flatten(start_dim=1)
-            .contiguous()
-            .cpu()
-            .numpy()
-=======
-            self._features_rest.detach().transpose(1, 2).flatten(start_dim=1).contiguous().cpu().numpy()
->>>>>>> 9395917f
-            if not (self.brdf and self.brdf_mode == "envmap" and self.brdf_dim == 0)
-            else self._features_rest.detach().cpu().numpy()
-        )
+        f_dc = self._features_dc.detach().transpose(1, 2).flatten(start_dim=1).contiguous().cpu().numpy() if not self.brdf else self._features_dc.detach().cpu().numpy()
+        f_rest = self._features_rest.detach().transpose(1, 2).flatten(start_dim=1).contiguous().cpu().numpy() if not ((self.brdf and self.brdf_mode=="envmap" and self.brdf_dim==0)) else self._features_rest.detach().cpu().numpy()
         opacities = self._opacity.detach().cpu().numpy()
         scale = self._scaling.detach().cpu().numpy()
         rotation = self._rotation.detach().cpu().numpy()
@@ -680,14 +400,7 @@
             f_rest = np.zeros((f_rest.shape[0], 45))
             normals = np.zeros_like(normals)
 
-<<<<<<< HEAD
-        dtype_full = [
-            (attribute, "f4")
-            for attribute in self.construct_list_of_attributes(viewer_fmt)
-        ]
-=======
-        dtype_full = [(attribute, "f4") for attribute in self.construct_list_of_attributes(viewer_fmt)]
->>>>>>> 9395917f
+        dtype_full = [(attribute, 'f4') for attribute in self.construct_list_of_attributes(viewer_fmt)]
 
         elements = np.empty(xyz.shape[0], dtype=dtype_full)
         if self.brdf and not viewer_fmt:
@@ -722,13 +435,7 @@
         return pcd_o3d
 
     def reset_opacity(self):
-<<<<<<< HEAD
-        opacities_new = inverse_sigmoid(
-            torch.min(self.get_opacity, torch.ones_like(self.get_opacity) * 0.01)
-        )
-=======
-        opacities_new = inverse_sigmoid(torch.min(self.get_opacity, torch.ones_like(self.get_opacity) * 0.01))
->>>>>>> 9395917f
+        opacities_new = inverse_sigmoid(torch.min(self.get_opacity, torch.ones_like(self.get_opacity)*0.01))
         optimizable_tensors = self.replace_tensor_to_optimizer(opacities_new, "opacity")
         self._opacity = optimizable_tensors["opacity"]
 
@@ -769,26 +476,14 @@
             for idx, attr_name in enumerate(extra_f_names):
                 features_extra[:, idx] = np.asarray(plydata.elements[0][attr_name])
             # Reshape (P,F*SH_coeffs) to (P, F, SH_coeffs except DC)
-<<<<<<< HEAD
-            features_extra = features_extra.reshape(
-                (features_extra.shape[0], 3, (self.max_sh_degree + 1) ** 2 - 1)
-            )
-=======
             features_extra = features_extra.reshape((features_extra.shape[0], 3, (self.max_sh_degree + 1) ** 2 - 1))
->>>>>>> 9395917f
-        elif self.brdf_mode == "envmap":
-            features_extra = np.zeros((xyz.shape[0], 3 * (self.brdf_dim + 1) ** 2))
-            if len(extra_f_names) == 3 * (self.brdf_dim + 1) ** 2:
+        elif self.brdf_mode=="envmap":
+            features_extra = np.zeros((xyz.shape[0], 3*(self.brdf_dim + 1) ** 2 ))
+            if len(extra_f_names)==3*(self.brdf_dim + 1) ** 2:
                 for idx, attr_name in enumerate(extra_f_names):
                     features_extra[:, idx] = np.asarray(plydata.elements[0][attr_name])
-<<<<<<< HEAD
-                features_extra = features_extra.reshape(
-                    (features_extra.shape[0], (self.brdf_dim + 1) ** 2, 3)
-                )
-=======
                 features_extra = features_extra.reshape((features_extra.shape[0], (self.brdf_dim + 1) ** 2, 3))
->>>>>>> 9395917f
-                features_extra = features_extra.swapaxes(1, 2)
+                features_extra = features_extra.swapaxes(1,2)
             else:
                 print(f"NO INITIAL SH FEATURES FOUND!!! USE ZERO SH AS INITIALIZE.")
                 features_extra = features_extra.reshape(
@@ -829,134 +524,31 @@
             for idx, attr_name in enumerate(specular_names):
                 specular[:, idx] = np.asarray(plydata.elements[0][attr_name])
 
-            normal = np.stack(
-                (
-                    np.asarray(plydata.elements[0]["nx"]),
-                    np.asarray(plydata.elements[0]["ny"]),
-                    np.asarray(plydata.elements[0]["nz"]),
-                ),
-                axis=1,
-            )
-            normal2 = np.stack(
-                (
-                    np.asarray(plydata.elements[0]["nx2"]),
-                    np.asarray(plydata.elements[0]["ny2"]),
-                    np.asarray(plydata.elements[0]["nz2"]),
-                ),
-                axis=1,
-            )
-
-<<<<<<< HEAD
-            albedo_names = [
-                p.name
-                for p in plydata.elements[0].properties
-                if p.name.startswith("albedo")
-            ]
-=======
+            normal = np.stack((np.asarray(plydata.elements[0]["nx"]),
+                            np.asarray(plydata.elements[0]["ny"]),
+                            np.asarray(plydata.elements[0]["nz"])),  axis=1)
+            normal2 = np.stack((np.asarray(plydata.elements[0]["nx2"]),
+                            np.asarray(plydata.elements[0]["ny2"]),
+                            np.asarray(plydata.elements[0]["nz2"])),  axis=1)
+            
             albedo_names = [p.name for p in plydata.elements[0].properties if p.name.startswith("albedo")]
->>>>>>> 9395917f
             albedo = np.zeros((xyz.shape[0], len(albedo_names)))
             for idx, attr_name in enumerate(albedo_names):
                 albedo[:, idx] = np.asarray(plydata.elements[0][attr_name])
 
-<<<<<<< HEAD
-        self._xyz = nn.Parameter(
-            torch.tensor(xyz, dtype=torch.float, device="cuda").requires_grad_(True)
-        )
-=======
         self._xyz = nn.Parameter(torch.tensor(xyz, dtype=torch.float, device="cuda").requires_grad_(True))
->>>>>>> 9395917f
-        self._features_dc = (
-            nn.Parameter(
-                torch.tensor(features_dc, dtype=torch.float, device="cuda")
-                .transpose(1, 2)
-                .contiguous()
-                .requires_grad_(True)
-            )
-            if not self.brdf
-<<<<<<< HEAD
-            else nn.Parameter(
-                torch.tensor(
-                    features_dc, dtype=torch.float, device="cuda"
-                ).requires_grad_(True)
-            )
-=======
-            else nn.Parameter(torch.tensor(features_dc, dtype=torch.float, device="cuda").requires_grad_(True))
->>>>>>> 9395917f
-        )
-        self._features_rest = (
-            nn.Parameter(
-                torch.tensor(features_extra, dtype=torch.float, device="cuda")
-                .transpose(1, 2)
-                .contiguous()
-                .requires_grad_(True)
-            )
-            if not (self.brdf and self.brdf_mode == "envmap")
-<<<<<<< HEAD
-            else nn.Parameter(
-                torch.tensor(
-                    features_extra, dtype=torch.float, device="cuda"
-                ).requires_grad_(True)
-            )
-        )
-        self._opacity = nn.Parameter(
-            torch.tensor(opacities, dtype=torch.float, device="cuda").requires_grad_(
-                True
-            )
-        )
-        self._scaling = nn.Parameter(
-            torch.tensor(scales, dtype=torch.float, device="cuda").requires_grad_(True)
-        )
-        self._rotation = nn.Parameter(
-            torch.tensor(rots, dtype=torch.float, device="cuda").requires_grad_(True)
-        )
-        if self.brdf:
-            self._roughness = nn.Parameter(
-                torch.tensor(
-                    roughness, dtype=torch.float, device="cuda"
-                ).requires_grad_(True)
-            )
-            self._specular = nn.Parameter(
-                torch.tensor(specular, dtype=torch.float, device="cuda").requires_grad_(
-                    True
-                )
-            )
-            self._normal = nn.Parameter(
-                torch.tensor(normal, dtype=torch.float, device="cuda").requires_grad_(
-                    True
-                )
-            )
-            self._normal2 = nn.Parameter(
-                torch.tensor(normal2, dtype=torch.float, device="cuda").requires_grad_(
-                    True
-                )
-            )
-            self._metallic = nn.Parameter(
-                torch.tensor(metallic, dtype=torch.float, device="cuda").requires_grad_(
-                    True
-                )
-            )
-            self._albedo = nn.Parameter(
-                torch.tensor(albedo, dtype=torch.float, device="cuda").requires_grad_(
-                    True
-                )
-            )
-=======
-            else nn.Parameter(torch.tensor(features_extra, dtype=torch.float, device="cuda").requires_grad_(True))
-        )
+        self._features_dc = nn.Parameter(torch.tensor(features_dc, dtype=torch.float, device="cuda").transpose(1, 2).contiguous().requires_grad_(True)) if not self.brdf else nn.Parameter(torch.tensor(features_dc, dtype=torch.float, device="cuda").requires_grad_(True))
+        self._features_rest = nn.Parameter(torch.tensor(features_extra, dtype=torch.float, device="cuda").transpose(1, 2).contiguous().requires_grad_(True)) if not ((self.brdf and self.brdf_mode=="envmap")) else nn.Parameter(torch.tensor(features_extra, dtype=torch.float, device="cuda").requires_grad_(True))
         self._opacity = nn.Parameter(torch.tensor(opacities, dtype=torch.float, device="cuda").requires_grad_(True))
         self._scaling = nn.Parameter(torch.tensor(scales, dtype=torch.float, device="cuda").requires_grad_(True))
         self._rotation = nn.Parameter(torch.tensor(rots, dtype=torch.float, device="cuda").requires_grad_(True))
         if self.brdf:
-            self._roughness = nn.Parameter(
-                torch.tensor(roughness, dtype=torch.float, device="cuda").requires_grad_(True)
-            )
+            self._roughness = nn.Parameter(torch.tensor(roughness, dtype=torch.float, device="cuda").requires_grad_(True))
             self._specular = nn.Parameter(torch.tensor(specular, dtype=torch.float, device="cuda").requires_grad_(True))
             self._normal = nn.Parameter(torch.tensor(normal, dtype=torch.float, device="cuda").requires_grad_(True))
             self._normal2 = nn.Parameter(torch.tensor(normal2, dtype=torch.float, device="cuda").requires_grad_(True))
             self._metallic = nn.Parameter(torch.tensor(metallic, dtype=torch.float, device="cuda").requires_grad_(True))
             self._albedo = nn.Parameter(torch.tensor(albedo, dtype=torch.float, device="cuda").requires_grad_(True))
->>>>>>> 9395917f
 
         self.active_sh_degree = self.max_sh_degree
 
@@ -987,15 +579,9 @@
                 stored_state["exp_avg"] = stored_state["exp_avg"][mask]
                 stored_state["exp_avg_sq"] = stored_state["exp_avg_sq"][mask]
 
-                del self.optimizer.state[group["params"][0]]
-<<<<<<< HEAD
-                group["params"][0] = nn.Parameter(
-                    (group["params"][0][mask].requires_grad_(True))
-                )
-=======
+                del self.optimizer.state[group['params'][0]]
                 group["params"][0] = nn.Parameter((group["params"][0][mask].requires_grad_(True)))
->>>>>>> 9395917f
-                self.optimizer.state[group["params"][0]] = stored_state
+                self.optimizer.state[group['params'][0]] = stored_state
 
                 optimizable_tensors[group["name"]] = group["params"][0]
             else:
@@ -1037,41 +623,17 @@
             extension_tensor = tensors_dict[group["name"]]
             stored_state = self.optimizer.state.get(group["params"][0], None)
             if stored_state is not None:
-                stored_state["exp_avg"] = torch.cat(
-                    (stored_state["exp_avg"], torch.zeros_like(extension_tensor)), dim=0
-                )
-                stored_state["exp_avg_sq"] = torch.cat(
-<<<<<<< HEAD
-                    (stored_state["exp_avg_sq"], torch.zeros_like(extension_tensor)),
-                    dim=0,
-=======
-                    (stored_state["exp_avg_sq"], torch.zeros_like(extension_tensor)), dim=0
->>>>>>> 9395917f
-                )
-
-                del self.optimizer.state[group["params"][0]]
-                group["params"][0] = nn.Parameter(
-<<<<<<< HEAD
-                    torch.cat(
-                        (group["params"][0], extension_tensor), dim=0
-                    ).requires_grad_(True)
-=======
-                    torch.cat((group["params"][0], extension_tensor), dim=0).requires_grad_(True)
->>>>>>> 9395917f
-                )
-                self.optimizer.state[group["params"][0]] = stored_state
+
+                stored_state["exp_avg"] = torch.cat((stored_state["exp_avg"], torch.zeros_like(extension_tensor)), dim=0)
+                stored_state["exp_avg_sq"] = torch.cat((stored_state["exp_avg_sq"], torch.zeros_like(extension_tensor)), dim=0)
+
+                del self.optimizer.state[group['params'][0]]
+                group["params"][0] = nn.Parameter(torch.cat((group["params"][0], extension_tensor), dim=0).requires_grad_(True))
+                self.optimizer.state[group['params'][0]] = stored_state
 
                 optimizable_tensors[group["name"]] = group["params"][0]
             else:
-                group["params"][0] = nn.Parameter(
-<<<<<<< HEAD
-                    torch.cat(
-                        (group["params"][0], extension_tensor), dim=0
-                    ).requires_grad_(True)
-=======
-                    torch.cat((group["params"][0], extension_tensor), dim=0).requires_grad_(True)
->>>>>>> 9395917f
-                )
+                group["params"][0] = nn.Parameter(torch.cat((group["params"][0], extension_tensor), dim=0).requires_grad_(True))
                 optimizable_tensors[group["name"]] = group["params"][0]
 
         return optimizable_tensors
@@ -1135,110 +697,38 @@
         padded_grad = torch.zeros((n_init_points), device="cuda")
         padded_grad[: grads.shape[0]] = grads.squeeze()
         selected_pts_mask = torch.where(padded_grad >= grad_threshold, True, False)
-        selected_pts_mask = torch.logical_and(
-<<<<<<< HEAD
-            selected_pts_mask,
-            torch.max(self.get_scaling, dim=1).values
-            > self.percent_dense * scene_extent,
-=======
-            selected_pts_mask, torch.max(self.get_scaling, dim=1).values > self.percent_dense * scene_extent
->>>>>>> 9395917f
-        )
+        selected_pts_mask = torch.logical_and(selected_pts_mask,
+                                              torch.max(self.get_scaling, dim=1).values > self.percent_dense*scene_extent)
         if torch.sum(selected_pts_mask) == 0:
             return
 
         stds = self.get_scaling[selected_pts_mask].repeat(N, 1)
         means = torch.zeros((stds.size(0), 3), device="cuda")
         samples = torch.normal(mean=means, std=stds)
-        rots = build_rotation(self._rotation[selected_pts_mask]).repeat(N, 1, 1)
-<<<<<<< HEAD
-        new_xyz = torch.bmm(rots, samples.unsqueeze(-1)).squeeze(-1) + self.get_xyz[
-            selected_pts_mask
-        ].repeat(N, 1)
-        new_scaling = self.scaling_inverse_activation(
-            self.get_scaling[selected_pts_mask].repeat(N, 1) / (0.8 * N)
-        )
-=======
+        rots = build_rotation(self._rotation[selected_pts_mask]).repeat(N,1,1)
         new_xyz = torch.bmm(rots, samples.unsqueeze(-1)).squeeze(-1) + self.get_xyz[selected_pts_mask].repeat(N, 1)
-        new_scaling = self.scaling_inverse_activation(self.get_scaling[selected_pts_mask].repeat(N, 1) / (0.8 * N))
->>>>>>> 9395917f
-        new_rotation = self._rotation[selected_pts_mask].repeat(N, 1)
-        new_features_dc = (
-            self._features_dc[selected_pts_mask].repeat(N, 1, 1)
-            if not self.brdf
-            else self._features_dc[selected_pts_mask].repeat(N, 1)
-        )
-        new_features_rest = (
-            self._features_rest[selected_pts_mask].repeat(N, 1, 1)
-            if not (self.brdf and self.brdf_mode == "envmap" and self.brdf_dim == 0)
-            else self._features_rest[selected_pts_mask].repeat(N, 1)
-        )
-        new_opacity = self._opacity[selected_pts_mask].repeat(N, 1)
-<<<<<<< HEAD
-        new_roughness = (
-            self._roughness[selected_pts_mask].repeat(N, 1) if self.brdf else None
-        )
-        new_specular = (
-            self._specular[selected_pts_mask].repeat(N, 1) if self.brdf else None
-        )
-        new_normal = self._normal[selected_pts_mask].repeat(N, 1) if self.brdf else None
-        new_normal2 = (
-            self._normal2[selected_pts_mask].repeat(N, 1) if (self.brdf) else None
-        )
-        new_metallic = (
-            self._metallic[selected_pts_mask].repeat(N, 1) if self.brdf else None
-        )
-=======
-        new_roughness = self._roughness[selected_pts_mask].repeat(N, 1) if self.brdf else None
-        new_specular = self._specular[selected_pts_mask].repeat(N, 1) if self.brdf else None
-        new_normal = self._normal[selected_pts_mask].repeat(N, 1) if self.brdf else None
-        new_normal2 = self._normal2[selected_pts_mask].repeat(N, 1) if (self.brdf) else None
-        new_metallic = self._metallic[selected_pts_mask].repeat(N, 1) if self.brdf else None
->>>>>>> 9395917f
-        new_albedo = self._albedo[selected_pts_mask].repeat(N, 1) if self.brdf else None
-        self.densification_postfix(
-            new_xyz,
-            new_features_dc,
-            new_features_rest,
-            new_opacity,
-            new_scaling,
-            new_rotation,
-            new_roughness,
-            new_specular,
-            new_normal,
-            new_normal2,
-            new_metallic,
-            new_albedo,
-        )
-
-        prune_filter = torch.cat(
-<<<<<<< HEAD
-            (
-                selected_pts_mask,
-                torch.zeros(N * selected_pts_mask.sum(), device="cuda", dtype=bool),
-            )
-=======
-            (selected_pts_mask, torch.zeros(N * selected_pts_mask.sum(), device="cuda", dtype=bool))
->>>>>>> 9395917f
-        )
+        new_scaling = self.scaling_inverse_activation(self.get_scaling[selected_pts_mask].repeat(N,1) / (0.8*N))
+        new_rotation = self._rotation[selected_pts_mask].repeat(N,1)
+        new_features_dc = self._features_dc[selected_pts_mask].repeat(N,1,1) if not self.brdf else self._features_dc[selected_pts_mask].repeat(N,1)
+        new_features_rest = self._features_rest[selected_pts_mask].repeat(N,1,1) if not ((self.brdf and self.brdf_mode=="envmap" and self.brdf_dim==0)) else self._features_rest[selected_pts_mask].repeat(N,1)
+        new_opacity = self._opacity[selected_pts_mask].repeat(N,1)
+        new_roughness = self._roughness[selected_pts_mask].repeat(N,1) if self.brdf else None
+        new_specular = self._specular[selected_pts_mask].repeat(N,1) if self.brdf else None
+        new_normal = self._normal[selected_pts_mask].repeat(N,1) if self.brdf else None
+        new_normal2 = self._normal2[selected_pts_mask].repeat(N,1) if (self.brdf) else None
+        new_metallic = self._metallic[selected_pts_mask].repeat(N,1) if self.brdf else None
+        new_albedo = self._albedo[selected_pts_mask].repeat(N,1) if self.brdf else None
+        self.densification_postfix(new_xyz, new_features_dc, new_features_rest, new_opacity, new_scaling, new_rotation, 
+                                   new_roughness, new_specular, new_normal, new_normal2, new_metallic, new_albedo)
+
+        prune_filter = torch.cat((selected_pts_mask, torch.zeros(N * selected_pts_mask.sum(), device="cuda", dtype=bool)))
         self.prune_points(prune_filter)
 
     def densify_and_clone(self, grads, grad_threshold, scene_extent):
         # Extract points that satisfy the gradient condition
-<<<<<<< HEAD
-        selected_pts_mask = torch.where(
-            torch.norm(grads, dim=-1) >= grad_threshold, True, False
-        )
-        selected_pts_mask = torch.logical_and(
-            selected_pts_mask,
-            torch.max(self.get_scaling, dim=1).values
-            <= self.percent_dense * scene_extent,
-=======
         selected_pts_mask = torch.where(torch.norm(grads, dim=-1) >= grad_threshold, True, False)
-        selected_pts_mask = torch.logical_and(
-            selected_pts_mask, torch.max(self.get_scaling, dim=1).values <= self.percent_dense * scene_extent
->>>>>>> 9395917f
-        )
+        selected_pts_mask = torch.logical_and(selected_pts_mask,
+                                              torch.max(self.get_scaling, dim=1).values <= self.percent_dense*scene_extent)
         if torch.sum(selected_pts_mask) == 0:
             return
         new_xyz = self._xyz[selected_pts_mask]
@@ -1294,104 +784,4 @@
         self.denom[update_filter] += 1
 
     def set_requires_grad(self, attrib_name, state: bool):
-        getattr(self, f"_{attrib_name}").requires_grad = state
-
-    # https://github.com/dreamgaussian/dreamgaussian/blob/main/gs_renderer.py
-    def extract_mesh(self, path, density_thresh=1, resolution=128, decimate_target=1e5):
-        os.makedirs(os.path.dirname(path), exist_ok=True)
-        
-        occ = self.extract_fields(resolution=resolution).detach().cpu().numpy()
-        
-        import mcubes
-        
-        vertices, triangles = mcubes.marching_cubes(occ, density_thresh)
-        vertices = vertices / (resolution - 1) * 2 - 1
-        
-        # transform back to the original space
-        vertices = vertices / self.scale + self.center.detach().cpu().numpy()
-        
-        vertices, triangles = clean_mesh(vertices, triangles, remesh=True, remesh_size=0.015)
-        if decimate_target > 0 and triangles.shape[0] > decimate_target:
-            vertices, triangles = decimate_mesh(vertices, triangles, decimate_target)
-        
-        v = torch.from_numpy(vertices.astype(np.float32)).contiguous().cuda()
-        f = torch.from_numpy(triangles.astype(np.int32)).contiguous().cuda()
-        
-        print(f"[INFO] marching cubes result: {v.shape} ({v.min().item()}-{v.max().item()}), {f.shape}")
-
-        mesh = Mesh(v=v, f=f, device="cuda")
-
-        return mesh
-
-    @torch.no_grad()
-    def extract_fields(self, resolution=128, num_blocks=16, relax_ratio=1.5):
-        # resolution: resolution of field
-
-        block_size = 2 / num_blocks
-        
-        assert resolution % block_size == 0
-        split_size = resolution // num_blocks
-        
-        opacities = self.get_opacity
-        
-        # pre-filter low opacity gaussians to save computation
-        mask = (opacities > 0.005).squeeze(1)
-        
-        opacities = opacities[mask]
-        xyzs = self.get_xyz[mask]
-        stds = self.get_scaling[mask]
-
-        # normalize to ~ [-1, 1]
-        mn, mx = xyzs.amin(0), xyzs.amax(0)
-        self.center = (mn + mx) / 2
-        self.scale = 1.8 / (mn - mx).amax().item()
-        
-        xyzs = (xyzs - self.center) * self.scale
-        stds = stds * self.scale
-        
-        covs = self.covariance_activation(stds, 1, self._rotation[mask])
-        
-        # tile
-        device = opacities.device
-        occ = torch.zeros([resolution] * 3, dtype=torch.float32, device=device)
-        
-        X = torch.linspace(-1, 1, resolution, device=device).split(split_size)
-        Y = torch.linspace(-1, 1, resolution, device=device).split(split_size)
-        Z = torch.linspace(-1, 1, resolution, device=device).split(split_size)
-        
-        # loop blocks (assume max size of gaussian is small than relax_ratio * block_size !!!)
-        for xi, xs in enumerate(X):
-            for yi, ys in enumerate(Y):
-                for zi, zs in enumerate(Z):
-                    xx, yy, zz = torch.meshgrid(xs, ys, zs)
-                    # sample points [M, 3]
-                    pts = torch.cat([xx.reshape(-1, 1), yy.reshape(-1, 1), zz.reshape(-1, 1)], dim=-1).to(device)
-                    # in-tile gaussians mask
-                    vmin, vmax = pts.amin(0), pts.amax(0)
-                    vmin -= block_size * relax_ratio
-                    vmax += block_size * relax_ratio
-                    mask = (xyzs < vmax).all(-1) & (xyzs > vmin).all(-1)
-                    # if hit no gaussian, continue to next block
-                    if not mask.any():
-                        continue
-                    mask_xyzs = xyzs[mask]  # [L, 3]
-                    mask_covs = covs[mask]  # [L, 6]
-                    mask_opas = opacities[mask].view(1, -1)  # [L, 1] --> [1, L]
-                    
-                    # query per point-gaussian pair
-                    g_pts = pts.unsqueeze(1).repeat(1, mask_covs.shape[0], 1) - mask_xyzs.unsqueeze(0)  # [M, L, 3]
-                    g_covs = mask_covs.unsqueeze(0).repeat(pts.shape[0], 1, 1)  # [M, L, 6]
-                    
-                    # batch on gaussian to avoid OOM
-                    batch_g = 1024
-                    val = 0
-                    for start in range(0, g_covs.shape[1], batch_g):
-                        end = min(start + batch_g, g_covs.shape[1])
-                        w = gaussian_3d_coeff(g_pts[:, start:end].reshape(-1, 3), g_covs[:, start:end].reshape(-1, 6)).reshape(g_pts.shape[0], -1)  # [M, l]
-                        val += (mask_opas[:, start:end] * w).sum(-1)
-                        
-                    occ[xi * split_size : xi * split_size + len(xs), yi * split_size : yi * split_size + len(ys), zi * split_size : zi * split_size + len(zs)] = val.view(len(xs), len(ys), len(zs))
-        
-        kiui.lo(occ, verbose=1)
-        
-        return occ+        getattr(self, f"_{attrib_name}").requires_grad = state